--- conflicted
+++ resolved
@@ -36,7 +36,6 @@
  * A ConfigurationHTTPTest.
  */
 public class ConfigurationProviderHTTPTest extends TestCase {
-<<<<<<< HEAD
   private static final String REST_USER = "Administrator";
   private static final String REST_PWD = "password";
   private static final String DEFAULT_BUCKET_NAME = "default";
@@ -82,53 +81,6 @@
     String result = ConfigurationProviderHTTP.buildAuthHeader("blahblah",
         "bla@@h");
     // string inspired by https://github.com/trondn/libcouchbase/issues/3
-    System.err.println("Authorization header for matt:this@here is " + result);
     assertEquals("Basic YmxhaGJsYWg6YmxhQEBo", result);
   }
-=======
-    private static final String restUsr = "Administrator";
-    private static final String restPwd = "password";
-    private ConfigurationProviderHTTP configProvider;
-    private static final String DEFAULT_BUCKET_NAME = "default";
-    private ReconfigurableMock reconfigurable = new ReconfigurableMock();
-
-    @Override
-    protected void setUp() throws Exception {
-        super.setUp();
-        List<URI> baseList = Arrays.asList(new URI("http://" + TestConfig.IPV4_ADDR + ":8091/pools"));
-        configProvider = new ConfigurationProviderHTTP(baseList, restUsr, restPwd);
-        assertNotNull(configProvider);
-    }
-
-    public void testGetBucketConfiguration() throws Exception {
-        Bucket bucket = configProvider.getBucketConfiguration(DEFAULT_BUCKET_NAME);
-        assertNotNull(bucket);
-    }
-
-    public void testSubscribe() throws Exception {
-        configProvider.subscribe(DEFAULT_BUCKET_NAME, reconfigurable);
-    }
-
-    public void testUnsubscribe() throws Exception {
-        configProvider.unsubscribe(DEFAULT_BUCKET_NAME,  reconfigurable);
-    }
-
-    public void testShutdown() throws Exception {
-        configProvider.shutdown();
-    }
-
-    public void testGetAnonymousAuthBucket() throws Exception {
-        assertEquals("default", configProvider.getAnonymousAuthBucket());
-    }
-
-    public void testBuildAuthHeader() throws UnsupportedEncodingException {
-	ConfigurationProviderHTTP.buildAuthHeader("foo", "bar");
-    }
-
-    public void testBuildAuthHeaderUTF8() throws UnsupportedEncodingException {
-	String result  = ConfigurationProviderHTTP.buildAuthHeader("blahblah", "bla@@h");
-	// string inspired by https://github.com/trondn/libcouchbase/issues/3
-	assertEquals("Basic YmxhaGJsYWg6YmxhQEBo", result);
-    }
->>>>>>> 7cb63b80
 }