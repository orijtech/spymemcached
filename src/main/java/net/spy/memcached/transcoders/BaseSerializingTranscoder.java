--- conflicted
+++ resolved
@@ -42,7 +42,6 @@
  */
 public abstract class BaseSerializingTranscoder extends SpyObject {
 
-<<<<<<< HEAD
   /**
    * Default compression threshold value.
    */
@@ -97,16 +96,21 @@
     if (o == null) {
       throw new NullPointerException("Can't serialize null");
     }
-    byte[] rv = null;
-    try {
-      ByteArrayOutputStream bos = new ByteArrayOutputStream();
-      ObjectOutputStream os = new ObjectOutputStream(bos);
+    byte[] rv=null;
+    ByteArrayOutputStream bos = null;
+    ObjectOutputStream os = null;
+    try {
+      bos = new ByteArrayOutputStream();
+      os = new ObjectOutputStream(bos);
       os.writeObject(o);
       os.close();
       bos.close();
       rv = bos.toByteArray();
     } catch (IOException e) {
       throw new IllegalArgumentException("Non-serializable object", e);
+    } finally {
+      CloseUtil.close(os);
+      CloseUtil.close(bos);
     }
     return rv;
   }
@@ -115,12 +119,14 @@
    * Get the object represented by the given serialized bytes.
    */
   protected Object deserialize(byte[] in) {
-    Object rv = null;
-    try {
-      if (in != null) {
-        ByteArrayInputStream bis = new ByteArrayInputStream(in);
-        ObjectInputStream is = new ObjectInputStream(bis);
-        rv = is.readObject();
+    Object rv=null;
+    ByteArrayInputStream bis = null;
+    ObjectInputStream is = null;
+    try {
+      if(in != null) {
+        bis=new ByteArrayInputStream(in);
+        is=new ObjectInputStream(bis);
+        rv=is.readObject();
         is.close();
         bis.close();
       }
@@ -130,6 +136,9 @@
     } catch (ClassNotFoundException e) {
       getLogger().warn("Caught CNFE decoding %d bytes of data",
           in == null ? 0 : in.length, e);
+    } finally {
+      CloseUtil.close(is);
+      CloseUtil.close(bis);
     }
     return rv;
   }
@@ -164,10 +173,10 @@
    */
   protected byte[] decompress(byte[] in) {
     ByteArrayOutputStream bos = null;
-    if (in != null) {
+    if(in != null) {
       ByteArrayInputStream bis = new ByteArrayInputStream(in);
       bos = new ByteArrayOutputStream();
-      GZIPInputStream gis;
+      GZIPInputStream gis = null;
       try {
         gis = new GZIPInputStream(bis);
 
@@ -179,6 +188,10 @@
       } catch (IOException e) {
         getLogger().warn("Failed to decompress data", e);
         bos = null;
+      } finally {
+        CloseUtil.close(gis);
+        CloseUtil.close(bis);
+        CloseUtil.close(bos);
       }
     }
     return bos == null ? null : bos.toByteArray();
@@ -215,194 +228,4 @@
   public int getMaxSize() {
     return maxSize;
   }
-=======
-	/**
-	 * Default compression threshold value.
-	 */
-	public static final int DEFAULT_COMPRESSION_THRESHOLD = 16384;
-
-	private static final String DEFAULT_CHARSET = "UTF-8";
-
-	protected int compressionThreshold=DEFAULT_COMPRESSION_THRESHOLD;
-	protected String charset=DEFAULT_CHARSET;
-
-	private final int maxSize;
-
-	/**
-	 * Initialize a serializing transcoder with the given maximum data size.
-	 */
-	public BaseSerializingTranscoder(int max) {
-		super();
-		maxSize = max;
-	}
-
-	public boolean asyncDecode(CachedData d) {
-		return false;
-	}
-
-	/**
-	 * Set the compression threshold to the given number of bytes.  This
-	 * transcoder will attempt to compress any data being stored that's larger
-	 * than this.
-	 *
-	 * @param to the number of bytes
-	 */
-	public void setCompressionThreshold(int to) {
-		compressionThreshold=to;
-	}
-
-	/**
-	 * Set the character set for string value transcoding (defaults to UTF-8).
-	 */
-	public void setCharset(String to) {
-		// Validate the character set.
-		try {
-			new String(new byte[97], to);
-		} catch (UnsupportedEncodingException e) {
-			throw new RuntimeException(e);
-		}
-		charset=to;
-	}
-
-	/**
-	 * Get the bytes representing the given serialized object.
-	 */
-	protected byte[] serialize(Object o) {
-		if(o == null) {
-			throw new NullPointerException("Can't serialize null");
-		}
-		byte[] rv=null;
-		ByteArrayOutputStream bos = null;
-		ObjectOutputStream os = null;
-		try {
-			bos=new ByteArrayOutputStream();
-			os=new ObjectOutputStream(bos);
-			os.writeObject(o);
-			os.close();
-			bos.close();
-			rv=bos.toByteArray();
-		} catch(IOException e) {
-			throw new IllegalArgumentException("Non-serializable object", e);
-		} finally {
-			CloseUtil.close(os);
-			CloseUtil.close(bos);
-		}
-		return rv;
-	}
-
-	/**
-	 * Get the object represented by the given serialized bytes.
-	 */
-	protected Object deserialize(byte[] in) {
-		Object rv=null;
-		ByteArrayInputStream bis = null;
-		ObjectInputStream is = null;
-		try {
-			if(in != null) {
-				bis=new ByteArrayInputStream(in);
-				is=new ObjectInputStream(bis);
-				rv=is.readObject();
-				is.close();
-				bis.close();
-			}
-		} catch(IOException e) {
-			getLogger().warn("Caught IOException decoding %d bytes of data",
-					in == null ? 0 : in.length, e);
-		} catch (ClassNotFoundException e) {
-			getLogger().warn("Caught CNFE decoding %d bytes of data",
-					in == null ? 0 : in.length, e);
-		} finally {
-			CloseUtil.close(is);
-			CloseUtil.close(bis);
-		}
-		return rv;
-	}
-
-	/**
-	 * Compress the given array of bytes.
-	 */
-	protected byte[] compress(byte[] in) {
-		if(in == null) {
-			throw new NullPointerException("Can't compress null");
-		}
-		ByteArrayOutputStream bos=new ByteArrayOutputStream();
-		GZIPOutputStream gz=null;
-		try {
-			gz = new GZIPOutputStream(bos);
-			gz.write(in);
-		} catch (IOException e) {
-			throw new RuntimeException("IO exception compressing data", e);
-		} finally {
-			CloseUtil.close(gz);
-			CloseUtil.close(bos);
-		}
-		byte[] rv=bos.toByteArray();
-		getLogger().debug("Compressed %d bytes to %d", in.length, rv.length);
-		return rv;
-	}
-
-	/**
-	 * Decompress the given array of bytes.
-	 *
-	 * @return null if the bytes cannot be decompressed
-	 */
-	protected byte[] decompress(byte[] in) {
-		ByteArrayOutputStream bos=null;
-		if(in != null) {
-			ByteArrayInputStream bis=new ByteArrayInputStream(in);
-			bos=new ByteArrayOutputStream();
-			GZIPInputStream gis = null;
-			try {
-				gis = new GZIPInputStream(bis);
-
-				byte[] buf=new byte[8192];
-				int r=-1;
-				while((r=gis.read(buf)) > 0) {
-					bos.write(buf, 0, r);
-				}
-			} catch (IOException e) {
-				getLogger().warn("Failed to decompress data", e);
-				bos = null;
-			} finally {
-				CloseUtil.close(gis);
-				CloseUtil.close(bis);
-				CloseUtil.close(bos);
-			}
-		}
-		return bos == null ? null : bos.toByteArray();
-	}
-
-	/**
-	 * Decode the string with the current character set.
-	 */
-	protected String decodeString(byte[] data) {
-		String rv=null;
-		try {
-			if(data != null) {
-				rv=new String(data, charset);
-			}
-		} catch (UnsupportedEncodingException e) {
-			throw new RuntimeException(e);
-		}
-		return rv;
-	}
-
-	/**
-	 * Encode a string into the current character set.
-	 */
-	protected byte[] encodeString(String in) {
-		byte[] rv=null;
-		try {
-			rv=in.getBytes(charset);
-		} catch (UnsupportedEncodingException e) {
-			throw new RuntimeException(e);
-		}
-		return rv;
-	}
-
-	public int getMaxSize() {
-		return maxSize;
-	}
-
->>>>>>> 193a6842
 }