--- conflicted
+++ resolved
@@ -42,7 +42,6 @@
    */
   int getFlags();
 
-<<<<<<< HEAD
   /**
    * Get the expiration to be set for this operation.
    */
@@ -56,16 +55,5 @@
    * <em>must not</em> be modified.
    * </p>
    */
-  byte[] getBytes();
-=======
-	/**
-	 * Get the bytes to be set during this operation.
-	 *
-	 * <p>
-	 *   Note, this returns an exact reference to the bytes and the data
-	 *   <em>must not</em> be modified.
-	 * </p>
-	 */
-	byte[] getData();
->>>>>>> bb1dc926
+  byte[] getData();
 }