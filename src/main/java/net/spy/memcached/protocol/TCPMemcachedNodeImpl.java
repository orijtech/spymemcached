/**
 * Copyright (C) 2006-2009 Dustin Sallings
 * Copyright (C) 2009-2011 Couchbase, Inc.
 *
 * Permission is hereby granted, free of charge, to any person obtaining a copy
 * of this software and associated documentation files (the "Software"), to deal
 * in the Software without restriction, including without limitation the rights
 * to use, copy, modify, merge, publish, distribute, sublicense, and/or sell
 * copies of the Software, and to permit persons to whom the Software is
 * furnished to do so, subject to the following conditions:
 *
 * The above copyright notice and this permission notice shall be included in
 * all copies or substantial portions of the Software.
 *
 * THE SOFTWARE IS PROVIDED "AS IS", WITHOUT WARRANTY OF ANY KIND, EXPRESS OR
 * IMPLIED, INCLUDING BUT NOT LIMITED TO THE WARRANTIES OF MERCHANTABILITY,
 * FITNESS FOR A PARTICULAR PURPOSE AND NONINFRINGEMENT. IN NO EVENT SHALL THE
 * AUTHORS OR COPYRIGHT HOLDERS BE LIABLE FOR ANY CLAIM, DAMAGES OR OTHER
 * LIABILITY, WHETHER IN AN ACTION OF CONTRACT, TORT OR OTHERWISE, ARISING
 * FROM, OUT OF OR IN CONNECTION WITH THE SOFTWARE OR THE USE OR OTHER DEALING
 * IN THE SOFTWARE.
 */

package net.spy.memcached.protocol;

import java.io.IOException;
import java.net.SocketAddress;
import java.nio.ByteBuffer;
import java.nio.channels.SelectionKey;
import java.nio.channels.SocketChannel;
import java.util.ArrayList;
import java.util.Collection;
import java.util.concurrent.BlockingQueue;
import java.util.concurrent.CountDownLatch;
import java.util.concurrent.TimeUnit;
import java.util.concurrent.atomic.AtomicInteger;

import net.spy.memcached.MemcachedNode;
import net.spy.memcached.compat.SpyObject;
import net.spy.memcached.ops.Operation;
import net.spy.memcached.ops.OperationState;
import net.spy.memcached.protocol.binary.TapAckOperationImpl;

/**
 * Represents a node with the memcached cluster, along with buffering and
 * operation queues.
 */
<<<<<<< HEAD
public abstract class TCPMemcachedNodeImpl extends SpyObject implements
    MemcachedNode {

  private final SocketAddress socketAddress;
  private final ByteBuffer rbuf;
  private final ByteBuffer wbuf;
  protected final BlockingQueue<Operation> writeQ;
  private final BlockingQueue<Operation> readQ;
  private final BlockingQueue<Operation> inputQueue;
  private final long opQueueMaxBlockTime;
  // This has been declared volatile so it can be used as an availability
  // indicator.
  private volatile int reconnectAttempt = 1;
  private SocketChannel channel;
  private int toWrite = 0;
  protected Operation optimizedOp = null;
  private volatile SelectionKey sk = null;
  private boolean shouldAuth = false;
  private CountDownLatch authLatch;
  private ArrayList<Operation> reconnectBlocked;
  private long defaultOpTimeout;

  // operation Future.get timeout counter
  private final AtomicInteger continuousTimeout = new AtomicInteger(0);

  public TCPMemcachedNodeImpl(SocketAddress sa, SocketChannel c, int bufSize,
      BlockingQueue<Operation> rq, BlockingQueue<Operation> wq,
      BlockingQueue<Operation> iq, long opQueueMaxBlockTime,
      boolean waitForAuth, long dt) {
    super();
    assert sa != null : "No SocketAddress";
    assert c != null : "No SocketChannel";
    assert bufSize > 0 : "Invalid buffer size: " + bufSize;
    assert rq != null : "No operation read queue";
    assert wq != null : "No operation write queue";
    assert iq != null : "No input queue";
    socketAddress = sa;
    setChannel(c);
    rbuf = ByteBuffer.allocate(bufSize);
    wbuf = ByteBuffer.allocate(bufSize);
    getWbuf().clear();
    readQ = rq;
    writeQ = wq;
    inputQueue = iq;
    this.opQueueMaxBlockTime = opQueueMaxBlockTime;
    shouldAuth = waitForAuth;
    defaultOpTimeout = dt;
    setupForAuth();
  }

  /*
   * (non-Javadoc)
   *
   * @see net.spy.memcached.MemcachedNode#copyInputQueue()
   */
  public final void copyInputQueue() {
    Collection<Operation> tmp = new ArrayList<Operation>();

    // don't drain more than we have space to place
    inputQueue.drainTo(tmp, writeQ.remainingCapacity());
    writeQ.addAll(tmp);
  }

  /*
   * (non-Javadoc)
   *
   * @see net.spy.memcached.MemcachedNode#destroyInputQueue()
   */
  public Collection<Operation> destroyInputQueue() {
    Collection<Operation> rv = new ArrayList<Operation>();
    inputQueue.drainTo(rv);
    return rv;
  }

  /*
   * (non-Javadoc)
   *
   * @see net.spy.memcached.MemcachedNode#setupResend()
   */
  public final void setupResend() {
    // First, reset the current write op, or cancel it if we should
    // be authenticating
    Operation op = getCurrentWriteOp();
    if (shouldAuth && op != null) {
      op.cancel();
    } else if (op != null) {
      ByteBuffer buf = op.getBuffer();
      if (buf != null) {
        buf.reset();
      } else {
        getLogger().info("No buffer for current write op, removing");
        removeCurrentWriteOp();
      }
    }
    // Now cancel all the pending read operations. Might be better to
    // to requeue them.
    while (hasReadOp()) {
      op = removeCurrentReadOp();
      if (op != getCurrentWriteOp()) {
        getLogger().warn("Discarding partially completed op: %s", op);
        op.cancel();
      }
    }

    while (shouldAuth && hasWriteOp()) {
      op = removeCurrentWriteOp();
      getLogger().warn("Discarding partially completed op: %s", op);
      op.cancel();
    }

    getWbuf().clear();
    getRbuf().clear();
    toWrite = 0;
  }

  // Prepare the pending operations. Return true if there are any pending
  // ops
  private boolean preparePending() {
    // Copy the input queue into the write queue.
    copyInputQueue();

    // Now check the ops
    Operation nextOp = getCurrentWriteOp();
    while (nextOp != null && nextOp.isCancelled()) {
      getLogger().info("Removing cancelled operation: %s", nextOp);
      removeCurrentWriteOp();
      nextOp = getCurrentWriteOp();
    }
    return nextOp != null;
  }

  /*
   * (non-Javadoc)
   *
   * @see net.spy.memcached.MemcachedNode#fillWriteBuffer(boolean)
   */
  public final void fillWriteBuffer(boolean shouldOptimize) {
    if (toWrite == 0 && readQ.remainingCapacity() > 0) {
      getWbuf().clear();
      Operation o = getCurrentWriteOp();
      if (o != null && (o.isCancelled())) {
        getLogger().debug("Not writing cancelled op.");
        Operation cancelledOp = removeCurrentWriteOp();
        assert o == cancelledOp;
        return;
      }
      if (o != null && o.isTimedOut(defaultOpTimeout)) {
        getLogger().debug("Not writing timed out op.");
        Operation timedOutOp = removeCurrentWriteOp();
        assert o == timedOutOp;
        return;
      }
      while (o != null && toWrite < getWbuf().capacity()) {
        assert o.getState() == OperationState.WRITING;
        // This isn't the most optimal way to do this, but it hints
        // at a larger design problem that may need to be taken care
        // if in the bowels of the client.
        // In practice, readQ should be small, however.
        // Also don't add Tap Acks to the readQ since there won't be a response
        if (!readQ.contains(o) && !(o instanceof TapAckOperationImpl)) {
          readQ.add(o);
        }

        ByteBuffer obuf = o.getBuffer();
        assert obuf != null : "Didn't get a write buffer from " + o;
        int bytesToCopy = Math.min(getWbuf().remaining(), obuf.remaining());
        byte[] b = new byte[bytesToCopy];
        obuf.get(b);
        getWbuf().put(b);
        getLogger().debug("After copying stuff from %s: %s", o, getWbuf());
        if (!o.getBuffer().hasRemaining()) {
          o.writeComplete();
          transitionWriteItem();

          preparePending();
          if (shouldOptimize) {
            optimize();
          }

          o = getCurrentWriteOp();
        }
        toWrite += bytesToCopy;
      }
      getWbuf().flip();
      assert toWrite <= getWbuf().capacity() : "toWrite exceeded capacity: "
          + this;
      assert toWrite == getWbuf().remaining() : "Expected " + toWrite
          + " remaining, got " + getWbuf().remaining();
    } else {
      getLogger().debug("Buffer is full, skipping");
    }
  }

  /*
   * (non-Javadoc)
   *
   * @see net.spy.memcached.MemcachedNode#transitionWriteItem()
   */
  public final void transitionWriteItem() {
    Operation op = removeCurrentWriteOp();
    assert op != null : "There is no write item to transition";
    getLogger().debug("Finished writing %s", op);
  }

  /*
   * (non-Javadoc)
   *
   * @see net.spy.memcached.MemcachedNode#optimize()
   */
  protected abstract void optimize();

  /*
   * (non-Javadoc)
   *
   * @see net.spy.memcached.MemcachedNode#getCurrentReadOp()
   */
  public final Operation getCurrentReadOp() {
    return readQ.peek();
  }

  /*
   * (non-Javadoc)
   *
   * @see net.spy.memcached.MemcachedNode#removeCurrentReadOp()
   */
  public final Operation removeCurrentReadOp() {
    return readQ.remove();
  }

  /*
   * (non-Javadoc)
   *
   * @see net.spy.memcached.MemcachedNode#getCurrentWriteOp()
   */
  public final Operation getCurrentWriteOp() {
    return optimizedOp == null ? writeQ.peek() : optimizedOp;
  }

  /*
   * (non-Javadoc)
   *
   * @see net.spy.memcached.MemcachedNode#removeCurrentWriteOp()
   */
  public final Operation removeCurrentWriteOp() {
    Operation rv = optimizedOp;
    if (rv == null) {
      rv = writeQ.remove();
    } else {
      optimizedOp = null;
    }
    return rv;
  }

  /*
   * (non-Javadoc)
   *
   * @see net.spy.memcached.MemcachedNode#hasReadOp()
   */
  public final boolean hasReadOp() {
    return !readQ.isEmpty();
  }

  /*
   * (non-Javadoc)
   *
   * @see net.spy.memcached.MemcachedNode#hasWriteOp()
   */
  public final boolean hasWriteOp() {
    return !(optimizedOp == null && writeQ.isEmpty());
  }

  /*
   * (non-Javadoc)
   *
   * @see net.spy.memcached.MemcachedNode#addOp(net.spy.memcached.ops.Operation)
   */
  public final void addOp(Operation op) {
    try {
      if (!authLatch.await(1, TimeUnit.SECONDS)) {
        op.cancel();
        getLogger().warn("Operation canceled because authentication "
                + "or reconnection and authentication has "
                + "taken more than one second to complete.");
        getLogger().debug("Canceled operation %s", op.toString());
        return;
      }
      if (!inputQueue.offer(op, opQueueMaxBlockTime, TimeUnit.MILLISECONDS)) {
        throw new IllegalStateException("Timed out waiting to add " + op
            + "(max wait=" + opQueueMaxBlockTime + "ms)");
      }
    } catch (InterruptedException e) {
      // Restore the interrupted status
      Thread.currentThread().interrupt();
      throw new IllegalStateException("Interrupted while waiting to add " + op);
    }
  }

  /*
   * (non-Javadoc)
   *
   * @see
   * net.spy.memcached.MemcachedNode#insertOp(net.spy.memcached.ops.Operation)
   */
  public final void insertOp(Operation op) {
    ArrayList<Operation> tmp = new ArrayList<Operation>(inputQueue.size() + 1);
    tmp.add(op);
    inputQueue.drainTo(tmp);
    inputQueue.addAll(tmp);
  }

  /*
   * (non-Javadoc)
   *
   * @see net.spy.memcached.MemcachedNode#getSelectionOps()
   */
  public final int getSelectionOps() {
    int rv = 0;
    if (getChannel().isConnected()) {
      if (hasReadOp()) {
        rv |= SelectionKey.OP_READ;
      }
      if (toWrite > 0 || hasWriteOp()) {
        rv |= SelectionKey.OP_WRITE;
      }
    } else {
      rv = SelectionKey.OP_CONNECT;
    }
    return rv;
  }

  /*
   * (non-Javadoc)
   *
   * @see net.spy.memcached.MemcachedNode#getRbuf()
   */
  public final ByteBuffer getRbuf() {
    return rbuf;
  }

  /*
   * (non-Javadoc)
   *
   * @see net.spy.memcached.MemcachedNode#getWbuf()
   */
  public final ByteBuffer getWbuf() {
    return wbuf;
  }

  /*
   * (non-Javadoc)
   *
   * @see net.spy.memcached.MemcachedNode#getSocketAddress()
   */
  public final SocketAddress getSocketAddress() {
    return socketAddress;
  }

  /*
   * (non-Javadoc)
   *
   * @see net.spy.memcached.MemcachedNode#isActive()
   */
  public final boolean isActive() {
    return reconnectAttempt == 0 && getChannel() != null
        && getChannel().isConnected();
  }

  /*
   * (non-Javadoc)
   *
   * @see net.spy.memcached.MemcachedNode#reconnecting()
   */
  public final void reconnecting() {
    reconnectAttempt++;
    continuousTimeout.set(0);
  }

  /*
   * (non-Javadoc)
   *
   * @see net.spy.memcached.MemcachedNode#connected()
   */
  public final void connected() {
    reconnectAttempt = 0;
    continuousTimeout.set(0);
  }

  /*
   * (non-Javadoc)
   *
   * @see net.spy.memcached.MemcachedNode#getReconnectCount()
   */
  public final int getReconnectCount() {
    return reconnectAttempt;
  }

  /*
   * (non-Javadoc)
   *
   * @see net.spy.memcached.MemcachedNode#toString()
   */
  @Override
  public final String toString() {
    int sops = 0;
    if (getSk() != null && getSk().isValid()) {
      sops = getSk().interestOps();
    }
    int rsize = readQ.size() + (optimizedOp == null ? 0 : 1);
    int wsize = writeQ.size();
    int isize = inputQueue.size();
    return "{QA sa=" + getSocketAddress() + ", #Rops=" + rsize
        + ", #Wops=" + wsize
        + ", #iq=" + isize
        + ", topRop=" + getCurrentReadOp()
        + ", topWop=" + getCurrentWriteOp()
        + ", toWrite=" + toWrite
        + ", interested=" + sops + "}";
  }

  /*
   * (non-Javadoc)
   *
   * @see
   * net.spy.memcached.MemcachedNode#registerChannel
   * (java.nio.channels.SocketChannel, java.nio.channels.SelectionKey)
   */
  public final void registerChannel(SocketChannel ch, SelectionKey skey) {
    setChannel(ch);
    setSk(skey);
  }

  /*
   * (non-Javadoc)
   *
   * @see
   * net.spy.memcached.MemcachedNode#setChannel(java.nio.channels.SocketChannel)
   */
  public final void setChannel(SocketChannel to) {
    assert channel == null || !channel.isOpen()
      : "Attempting to overwrite channel";
    channel = to;
  }

  /*
   * (non-Javadoc)
   *
   * @see net.spy.memcached.MemcachedNode#getChannel()
   */
  public final SocketChannel getChannel() {
    return channel;
  }

  /*
   * (non-Javadoc)
   *
   * @see net.spy.memcached.MemcachedNode#setSk(java.nio.channels.SelectionKey)
   */
  public final void setSk(SelectionKey to) {
    sk = to;
  }

  /*
   * (non-Javadoc)
   *
   * @see net.spy.memcached.MemcachedNode#getSk()
   */
  public final SelectionKey getSk() {
    return sk;
  }

  /*
   * (non-Javadoc)
   *
   * @see net.spy.memcached.MemcachedNode#getBytesRemainingInBuffer()
   */
  public final int getBytesRemainingToWrite() {
    return toWrite;
  }

  /*
   * (non-Javadoc)
   *
   * @see net.spy.memcached.MemcachedNode#writeSome()
   */
  public final int writeSome() throws IOException {
    int wrote = channel.write(wbuf);
    assert wrote >= 0 : "Wrote negative bytes?";
    toWrite -= wrote;
    assert toWrite >= 0 : "toWrite went negative after writing " + wrote
        + " bytes for " + this;
    getLogger().debug("Wrote %d bytes", wrote);
    return wrote;
  }

  /*
   * (non-Javadoc)
   *
   * @see net.spy.memcached.MemcachedNode#setContinuousTimeout
   */
  public void setContinuousTimeout(boolean timedOut) {
    if (timedOut && isActive()) {
      continuousTimeout.incrementAndGet();
    } else {
      continuousTimeout.set(0);
    }
  }

  /*
   * (non-Javadoc)
   *
   * @see net.spy.memcached.MemcachedNode#getContinuousTimeout
   */
  public int getContinuousTimeout() {
    return continuousTimeout.get();
  }

  public final void fixupOps() {
    // As the selection key can be changed at any point due to node
    // failure, we'll grab the current volatile value and configure it.
    SelectionKey s = sk;
    if (s != null && s.isValid()) {
      int iops = getSelectionOps();
      getLogger().debug("Setting interested opts to %d", iops);
      s.interestOps(iops);
    } else {
      getLogger().debug("Selection key is not valid.");
    }
  }

  public final void authComplete() {
    if (reconnectBlocked != null && reconnectBlocked.size() > 0) {
      inputQueue.addAll(reconnectBlocked);
    }
    authLatch.countDown();
  }

  public final void setupForAuth() {
    if (shouldAuth) {
      authLatch = new CountDownLatch(1);
      if (inputQueue.size() > 0) {
        reconnectBlocked = new ArrayList<Operation>(inputQueue.size() + 1);
        inputQueue.drainTo(reconnectBlocked);
      }
      assert (inputQueue.size() == 0);
      setupResend();
    } else {
      authLatch = new CountDownLatch(0);
    }
  }
=======
public abstract class TCPMemcachedNodeImpl extends SpyObject
	implements MemcachedNode {

	private final SocketAddress socketAddress;
	private final ByteBuffer rbuf;
	private final ByteBuffer wbuf;
	protected final BlockingQueue<Operation> writeQ;
	private final BlockingQueue<Operation> readQ;
	private final BlockingQueue<Operation> inputQueue;
	private final long opQueueMaxBlockTime;
	// This has been declared volatile so it can be used as an availability
	// indicator.
	private volatile int reconnectAttempt=1;
	private SocketChannel channel;
	private int toWrite=0;
	protected Operation optimizedOp=null;
	private volatile SelectionKey sk=null;
	private boolean shouldAuth=false;
	private CountDownLatch authLatch;
	private ArrayList<Operation> reconnectBlocked;
	private long defaultOpTimeout;

	// operation Future.get timeout counter
	private final AtomicInteger continuousTimeout = new AtomicInteger(0);


	public TCPMemcachedNodeImpl(SocketAddress sa, SocketChannel c,
			int bufSize, BlockingQueue<Operation> rq,
			BlockingQueue<Operation> wq, BlockingQueue<Operation> iq,
			long opQueueMaxBlockTime, boolean waitForAuth, long dt) {
		super();
		assert sa != null : "No SocketAddress";
		assert c != null : "No SocketChannel";
		assert bufSize > 0 : "Invalid buffer size: " + bufSize;
		assert rq != null : "No operation read queue";
		assert wq != null : "No operation write queue";
		assert iq != null : "No input queue";
		socketAddress=sa;
		setChannel(c);
		// Since these buffers are allocated rarely (only on client creation
		// or reconfigure), and are passed to Channel.read() and Channel.write(),
		// use direct buffers to avoid
		//   http://bugs.sun.com/bugdatabase/view_bug.do?bug_id=6214569
		rbuf = ByteBuffer.allocateDirect(bufSize);
		wbuf = ByteBuffer.allocateDirect(bufSize);
		getWbuf().clear();
		readQ=rq;
		writeQ=wq;
		inputQueue=iq;
		this.opQueueMaxBlockTime = opQueueMaxBlockTime;
		shouldAuth = waitForAuth;
		defaultOpTimeout = dt;
		setupForAuth();
	}

	/* (non-Javadoc)
	 * @see net.spy.memcached.MemcachedNode#copyInputQueue()
	 */
	public final void copyInputQueue() {
		Collection<Operation> tmp=new ArrayList<Operation>();

		// don't drain more than we have space to place
		inputQueue.drainTo(tmp, writeQ.remainingCapacity());

		writeQ.addAll(tmp);
	}

	/* (non-Javadoc)
	 * @see net.spy.memcached.MemcachedNode#destroyInputQueue()
	 */
	public Collection<Operation> destroyInputQueue() {
		Collection<Operation> rv=new ArrayList<Operation>();
		inputQueue.drainTo(rv);
		return rv;
	}

	/* (non-Javadoc)
	 * @see net.spy.memcached.MemcachedNode#setupResend()
	 */
	public final void setupResend() {
		// First, reset the current write op, or cancel it if we should
		// be authenticating
		Operation op=getCurrentWriteOp();
		if(shouldAuth && op != null) {
		    op.cancel();
		} else if(op != null) {
			ByteBuffer buf=op.getBuffer();
			if(buf != null) {
				buf.reset();
			} else {
				getLogger().info("No buffer for current write op, removing");
				removeCurrentWriteOp();
			}
		}
		// Now cancel all the pending read operations.  Might be better to
		// to requeue them.
		while(hasReadOp()) {
			op=removeCurrentReadOp();
			if (op != getCurrentWriteOp()) {
				getLogger().warn("Discarding partially completed op: %s", op);
				op.cancel();
			}
		}

		while(shouldAuth && hasWriteOp()) {
			op=removeCurrentWriteOp();
			getLogger().warn("Discarding partially completed op: %s", op);
			op.cancel();
		}


		getWbuf().clear();
		getRbuf().clear();
		toWrite=0;
	}

	// Prepare the pending operations.  Return true if there are any pending
	// ops
	private boolean preparePending() {
		// Copy the input queue into the write queue.
		copyInputQueue();

		// Now check the ops
		Operation nextOp=getCurrentWriteOp();
		while(nextOp != null && nextOp.isCancelled()) {
			getLogger().info("Removing cancelled operation: %s", nextOp);
			removeCurrentWriteOp();
			nextOp=getCurrentWriteOp();
		}
		return nextOp != null;
	}

	/* (non-Javadoc)
	 * @see net.spy.memcached.MemcachedNode#fillWriteBuffer(boolean)
	 */
	public final void fillWriteBuffer(boolean shouldOptimize) {
		if(toWrite == 0 && readQ.remainingCapacity() > 0) {
			getWbuf().clear();
			Operation o=getNextWritableOp();
			
			while(o != null && toWrite < getWbuf().capacity()) {
				synchronized(o) {
					assert o.getState() == OperationState.WRITING;
	
					ByteBuffer obuf=o.getBuffer();
					assert obuf != null : "Didn't get a write buffer from " + o;
					int bytesToCopy=Math.min(getWbuf().remaining(),
							obuf.remaining());
					byte b[]=new byte[bytesToCopy];
					obuf.get(b);
					getWbuf().put(b);
					getLogger().debug("After copying stuff from %s: %s",
							o, getWbuf());
					if(!o.getBuffer().hasRemaining()) {
						o.writeComplete();
						transitionWriteItem();
	
						preparePending();
						if(shouldOptimize) {
							optimize();
						}
	
						o=getNextWritableOp();
					}
					toWrite += bytesToCopy;
				}
			}
			getWbuf().flip();
			assert toWrite <= getWbuf().capacity()
				: "toWrite exceeded capacity: " + this;
			assert toWrite == getWbuf().remaining()
				: "Expected " + toWrite + " remaining, got "
				+ getWbuf().remaining();
		} else {
			getLogger().debug("Buffer is full, skipping");
		}
	}

	private Operation getNextWritableOp() {
		Operation o = getCurrentWriteOp();
		while (o != null && o.getState() == OperationState.WRITE_QUEUED) {
			synchronized(o) {
				if (o.isCancelled()) {
					getLogger().debug("Not writing cancelled op.");
					Operation cancelledOp = removeCurrentWriteOp();
					assert o == cancelledOp;
				} else if (o.isTimedOut(defaultOpTimeout)) {
					getLogger().debug("Not writing timed out op.");
					Operation timedOutOp = removeCurrentWriteOp();
					assert o == timedOutOp;
				} else {
					o.writing();
					if (!(o instanceof TapAckOperationImpl)) {
						readQ.add(o);
					}
					return o;
				}
				o = getCurrentWriteOp();
			}
		}
		return o;
	}

	/* (non-Javadoc)
	 * @see net.spy.memcached.MemcachedNode#transitionWriteItem()
	 */
	public final void transitionWriteItem() {
		Operation op=removeCurrentWriteOp();
		assert op != null : "There is no write item to transition";
		getLogger().debug("Finished writing %s", op);
	}

	/* (non-Javadoc)
	 * @see net.spy.memcached.MemcachedNode#optimize()
	 */
	protected abstract void optimize();

	/* (non-Javadoc)
	 * @see net.spy.memcached.MemcachedNode#getCurrentReadOp()
	 */
	public final Operation getCurrentReadOp() {
		return readQ.peek();
	}

	/* (non-Javadoc)
	 * @see net.spy.memcached.MemcachedNode#removeCurrentReadOp()
	 */
	public final Operation removeCurrentReadOp() {
		return readQ.remove();
	}

	/* (non-Javadoc)
	 * @see net.spy.memcached.MemcachedNode#getCurrentWriteOp()
	 */
	public final Operation getCurrentWriteOp() {
		return optimizedOp == null ? writeQ.peek() : optimizedOp;
	}

	/* (non-Javadoc)
	 * @see net.spy.memcached.MemcachedNode#removeCurrentWriteOp()
	 */
	public final Operation removeCurrentWriteOp() {
		Operation rv=optimizedOp;
		if(rv == null) {
			rv=writeQ.remove();
		} else {
			optimizedOp=null;
		}
		return rv;
	}

	/* (non-Javadoc)
	 * @see net.spy.memcached.MemcachedNode#hasReadOp()
	 */
	public final boolean hasReadOp() {
		return !readQ.isEmpty();
	}

	/* (non-Javadoc)
	 * @see net.spy.memcached.MemcachedNode#hasWriteOp()
	 */
	public final boolean hasWriteOp() {
		return !(optimizedOp == null && writeQ.isEmpty());
	}

	/* (non-Javadoc)
	 * @see net.spy.memcached.MemcachedNode#addOp(net.spy.memcached.ops.Operation)
	 */
	public final void addOp(Operation op) {
		try {
			if (!authLatch.await(1, TimeUnit.SECONDS)) {
			    op.cancel();
				getLogger().warn(
					"Operation canceled because authentication " +
					"or reconnection and authentication has " +
					"taken more than one second to complete.");
				getLogger().debug("Canceled operation %s", op.toString());
				return;
			}
			if(!inputQueue.offer(op, opQueueMaxBlockTime,
					TimeUnit.MILLISECONDS)) {
				throw new IllegalStateException("Timed out waiting to add "
						+ op + "(max wait=" + opQueueMaxBlockTime + "ms)");
			}
		} catch(InterruptedException e) {
			// Restore the interrupted status
			Thread.currentThread().interrupt();
			throw new IllegalStateException("Interrupted while waiting to add "
					+ op);
		}
	}

	/* (non-Javadoc)
	 * @see net.spy.memcached.MemcachedNode#insertOp(net.spy.memcached.ops.Operation)
	 */
	public final void insertOp(Operation op) {
		ArrayList<Operation> tmp = new ArrayList<Operation>(
				inputQueue.size() + 1);
		tmp.add(op);
		inputQueue.drainTo(tmp);
		inputQueue.addAll(tmp);
	}

	/* (non-Javadoc)
	 * @see net.spy.memcached.MemcachedNode#getSelectionOps()
	 */
	public final int getSelectionOps() {
		int rv=0;
		if(getChannel().isConnected()) {
			if(hasReadOp()) {
				rv |= SelectionKey.OP_READ;
			}
			if(toWrite > 0 || hasWriteOp()) {
				rv |= SelectionKey.OP_WRITE;
			}
		} else {
			rv = SelectionKey.OP_CONNECT;
		}
		return rv;
	}

	/* (non-Javadoc)
	 * @see net.spy.memcached.MemcachedNode#getRbuf()
	 */
	public final ByteBuffer getRbuf() {
		return rbuf;
	}

	/* (non-Javadoc)
	 * @see net.spy.memcached.MemcachedNode#getWbuf()
	 */
	public final ByteBuffer getWbuf() {
		return wbuf;
	}

	/* (non-Javadoc)
	 * @see net.spy.memcached.MemcachedNode#getSocketAddress()
	 */
	public final SocketAddress getSocketAddress() {
		return socketAddress;
	}

	/* (non-Javadoc)
	 * @see net.spy.memcached.MemcachedNode#isActive()
	 */
	public final boolean isActive() {
		return reconnectAttempt == 0
			&& getChannel() != null && getChannel().isConnected();
	}

	/* (non-Javadoc)
	 * @see net.spy.memcached.MemcachedNode#reconnecting()
	 */
	public final void reconnecting() {
		reconnectAttempt++;
		continuousTimeout.set(0);
	}

	/* (non-Javadoc)
	 * @see net.spy.memcached.MemcachedNode#connected()
	 */
	public final void connected() {
		reconnectAttempt=0;
		continuousTimeout.set(0);
	}

	/* (non-Javadoc)
	 * @see net.spy.memcached.MemcachedNode#getReconnectCount()
	 */
	public final int getReconnectCount() {
		return reconnectAttempt;
	}

	/* (non-Javadoc)
	 * @see net.spy.memcached.MemcachedNode#toString()
	 */
	@Override
	public final String toString() {
		int sops=0;
		if(getSk()!= null && getSk().isValid()) {
			sops=getSk().interestOps();
		}
		int rsize=readQ.size() + (optimizedOp == null ? 0 : 1);
		int wsize=writeQ.size();
		int isize=inputQueue.size();
		return "{QA sa=" + getSocketAddress() + ", #Rops=" + rsize
			+ ", #Wops=" + wsize
			+ ", #iq=" + isize
			+ ", topRop=" + getCurrentReadOp()
			+ ", topWop=" + getCurrentWriteOp()
			+ ", toWrite=" + toWrite
			+ ", interested=" + sops + "}";
	}

	/* (non-Javadoc)
	 * @see net.spy.memcached.MemcachedNode#registerChannel(java.nio.channels.SocketChannel, java.nio.channels.SelectionKey)
	 */
	public final void registerChannel(SocketChannel ch, SelectionKey skey) {
		setChannel(ch);
		setSk(skey);
	}

	/* (non-Javadoc)
	 * @see net.spy.memcached.MemcachedNode#setChannel(java.nio.channels.SocketChannel)
	 */
	public final void setChannel(SocketChannel to) {
		assert channel == null || !channel.isOpen()
			: "Attempting to overwrite channel";
		channel = to;
	}

	/* (non-Javadoc)
	 * @see net.spy.memcached.MemcachedNode#getChannel()
	 */
	public final SocketChannel getChannel() {
		return channel;
	}

	/* (non-Javadoc)
	 * @see net.spy.memcached.MemcachedNode#setSk(java.nio.channels.SelectionKey)
	 */
	public final void setSk(SelectionKey to) {
		sk = to;
	}

	/* (non-Javadoc)
	 * @see net.spy.memcached.MemcachedNode#getSk()
	 */
	public final SelectionKey getSk() {
		return sk;
	}

	/* (non-Javadoc)
	 * @see net.spy.memcached.MemcachedNode#getBytesRemainingInBuffer()
	 */
	public final int getBytesRemainingToWrite() {
		return toWrite;
	}

	/* (non-Javadoc)
	 * @see net.spy.memcached.MemcachedNode#writeSome()
	 */
	public final int writeSome() throws IOException {
		int wrote=channel.write(wbuf);
		assert wrote >= 0 : "Wrote negative bytes?";
		toWrite -= wrote;
		assert toWrite >= 0
			: "toWrite went negative after writing " + wrote
				+ " bytes for " + this;
		getLogger().debug("Wrote %d bytes", wrote);
		return wrote;
	}


	/* (non-Javadoc)
	 * @see net.spy.memcached.MemcachedNode#setContinuousTimeout
	 */
	public void setContinuousTimeout(boolean timedOut) {
		if (timedOut && isActive()) {
			continuousTimeout.incrementAndGet();
		} else {
			continuousTimeout.set(0);
		}
	}

	/* (non-Javadoc)
	 * @see net.spy.memcached.MemcachedNode#getContinuousTimeout
	 */
	public int getContinuousTimeout() {
		return continuousTimeout.get();
	}


	public final void fixupOps() {
		// As the selection key can be changed at any point due to node
		// failure, we'll grab the current volatile value and configure it.
		SelectionKey s = sk;
		if(s != null && s.isValid()) {
			int iops=getSelectionOps();
			getLogger().debug("Setting interested opts to %d", iops);
			s.interestOps(iops);
		} else {
			getLogger().debug("Selection key is not valid.");
		}
	}

	public final void authComplete() {
		if (reconnectBlocked != null && reconnectBlocked.size() > 0 ) {
		    inputQueue.addAll(reconnectBlocked);
		}
		authLatch.countDown();
	}

	public final void setupForAuth() {
		if (shouldAuth) {
			authLatch = new CountDownLatch(1);
			if (inputQueue.size() > 0) {
				reconnectBlocked = new ArrayList<Operation>(
				inputQueue.size() + 1);
				inputQueue.drainTo(reconnectBlocked);
			}
			assert(inputQueue.size() == 0);
			setupResend();
		} else {
			authLatch = new CountDownLatch(0);
		}
	}
>>>>>>> 193a6842
}<|MERGE_RESOLUTION|>--- conflicted
+++ resolved
@@ -45,7 +45,6 @@
  * Represents a node with the memcached cluster, along with buffering and
  * operation queues.
  */
-<<<<<<< HEAD
 public abstract class TCPMemcachedNodeImpl extends SpyObject implements
     MemcachedNode {
 
@@ -84,8 +83,12 @@
     assert iq != null : "No input queue";
     socketAddress = sa;
     setChannel(c);
-    rbuf = ByteBuffer.allocate(bufSize);
-    wbuf = ByteBuffer.allocate(bufSize);
+    // Since these buffers are allocated rarely (only on client creation
+    // or reconfigure), and are passed to Channel.read() and Channel.write(),
+    // use direct buffers to avoid
+    //   http://bugs.sun.com/bugdatabase/view_bug.do?bug_id=6214569
+    rbuf = ByteBuffer.allocateDirect(bufSize);
+    wbuf = ByteBuffer.allocateDirect(bufSize);
     getWbuf().clear();
     readQ = rq;
     writeQ = wq;
@@ -185,49 +188,32 @@
   public final void fillWriteBuffer(boolean shouldOptimize) {
     if (toWrite == 0 && readQ.remainingCapacity() > 0) {
       getWbuf().clear();
-      Operation o = getCurrentWriteOp();
-      if (o != null && (o.isCancelled())) {
-        getLogger().debug("Not writing cancelled op.");
-        Operation cancelledOp = removeCurrentWriteOp();
-        assert o == cancelledOp;
-        return;
-      }
-      if (o != null && o.isTimedOut(defaultOpTimeout)) {
-        getLogger().debug("Not writing timed out op.");
-        Operation timedOutOp = removeCurrentWriteOp();
-        assert o == timedOutOp;
-        return;
-      }
-      while (o != null && toWrite < getWbuf().capacity()) {
-        assert o.getState() == OperationState.WRITING;
-        // This isn't the most optimal way to do this, but it hints
-        // at a larger design problem that may need to be taken care
-        // if in the bowels of the client.
-        // In practice, readQ should be small, however.
-        // Also don't add Tap Acks to the readQ since there won't be a response
-        if (!readQ.contains(o) && !(o instanceof TapAckOperationImpl)) {
-          readQ.add(o);
+      Operation o=getNextWritableOp();
+
+      while(o != null && toWrite < getWbuf().capacity()) {
+        synchronized(o) {
+          assert o.getState() == OperationState.WRITING;
+
+          ByteBuffer obuf = o.getBuffer();
+          assert obuf != null : "Didn't get a write buffer from " + o;
+          int bytesToCopy = Math.min(getWbuf().remaining(), obuf.remaining());
+          byte[] b = new byte[bytesToCopy];
+          obuf.get(b);
+          getWbuf().put(b);
+          getLogger().debug("After copying stuff from %s: %s", o, getWbuf());
+          if (!o.getBuffer().hasRemaining()) {
+            o.writeComplete();
+            transitionWriteItem();
+
+            preparePending();
+            if (shouldOptimize) {
+              optimize();
+            }
+
+            o=getNextWritableOp();
+          }
+          toWrite += bytesToCopy;
         }
-
-        ByteBuffer obuf = o.getBuffer();
-        assert obuf != null : "Didn't get a write buffer from " + o;
-        int bytesToCopy = Math.min(getWbuf().remaining(), obuf.remaining());
-        byte[] b = new byte[bytesToCopy];
-        obuf.get(b);
-        getWbuf().put(b);
-        getLogger().debug("After copying stuff from %s: %s", o, getWbuf());
-        if (!o.getBuffer().hasRemaining()) {
-          o.writeComplete();
-          transitionWriteItem();
-
-          preparePending();
-          if (shouldOptimize) {
-            optimize();
-          }
-
-          o = getCurrentWriteOp();
-        }
-        toWrite += bytesToCopy;
       }
       getWbuf().flip();
       assert toWrite <= getWbuf().capacity() : "toWrite exceeded capacity: "
@@ -239,9 +225,33 @@
     }
   }
 
-  /*
-   * (non-Javadoc)
-   *
+
+  private Operation getNextWritableOp() {
+    Operation o = getCurrentWriteOp();
+    while (o != null && o.getState() == OperationState.WRITE_QUEUED) {
+      synchronized(o) {
+        if (o.isCancelled()) {
+          getLogger().debug("Not writing cancelled op.");
+          Operation cancelledOp = removeCurrentWriteOp();
+          assert o == cancelledOp;
+        } else if (o.isTimedOut(defaultOpTimeout)) {
+          getLogger().debug("Not writing timed out op.");
+          Operation timedOutOp = removeCurrentWriteOp();
+          assert o == timedOutOp;
+        } else {
+          o.writing();
+          if (!(o instanceof TapAckOperationImpl)) {
+            readQ.add(o);
+          }
+          return o;
+        }
+        o = getCurrentWriteOp();
+      }
+    }
+    return o;
+  }
+
+  /* (non-Javadoc)
    * @see net.spy.memcached.MemcachedNode#transitionWriteItem()
    */
   public final void transitionWriteItem() {
@@ -595,513 +605,4 @@
       authLatch = new CountDownLatch(0);
     }
   }
-=======
-public abstract class TCPMemcachedNodeImpl extends SpyObject
-	implements MemcachedNode {
-
-	private final SocketAddress socketAddress;
-	private final ByteBuffer rbuf;
-	private final ByteBuffer wbuf;
-	protected final BlockingQueue<Operation> writeQ;
-	private final BlockingQueue<Operation> readQ;
-	private final BlockingQueue<Operation> inputQueue;
-	private final long opQueueMaxBlockTime;
-	// This has been declared volatile so it can be used as an availability
-	// indicator.
-	private volatile int reconnectAttempt=1;
-	private SocketChannel channel;
-	private int toWrite=0;
-	protected Operation optimizedOp=null;
-	private volatile SelectionKey sk=null;
-	private boolean shouldAuth=false;
-	private CountDownLatch authLatch;
-	private ArrayList<Operation> reconnectBlocked;
-	private long defaultOpTimeout;
-
-	// operation Future.get timeout counter
-	private final AtomicInteger continuousTimeout = new AtomicInteger(0);
-
-
-	public TCPMemcachedNodeImpl(SocketAddress sa, SocketChannel c,
-			int bufSize, BlockingQueue<Operation> rq,
-			BlockingQueue<Operation> wq, BlockingQueue<Operation> iq,
-			long opQueueMaxBlockTime, boolean waitForAuth, long dt) {
-		super();
-		assert sa != null : "No SocketAddress";
-		assert c != null : "No SocketChannel";
-		assert bufSize > 0 : "Invalid buffer size: " + bufSize;
-		assert rq != null : "No operation read queue";
-		assert wq != null : "No operation write queue";
-		assert iq != null : "No input queue";
-		socketAddress=sa;
-		setChannel(c);
-		// Since these buffers are allocated rarely (only on client creation
-		// or reconfigure), and are passed to Channel.read() and Channel.write(),
-		// use direct buffers to avoid
-		//   http://bugs.sun.com/bugdatabase/view_bug.do?bug_id=6214569
-		rbuf = ByteBuffer.allocateDirect(bufSize);
-		wbuf = ByteBuffer.allocateDirect(bufSize);
-		getWbuf().clear();
-		readQ=rq;
-		writeQ=wq;
-		inputQueue=iq;
-		this.opQueueMaxBlockTime = opQueueMaxBlockTime;
-		shouldAuth = waitForAuth;
-		defaultOpTimeout = dt;
-		setupForAuth();
-	}
-
-	/* (non-Javadoc)
-	 * @see net.spy.memcached.MemcachedNode#copyInputQueue()
-	 */
-	public final void copyInputQueue() {
-		Collection<Operation> tmp=new ArrayList<Operation>();
-
-		// don't drain more than we have space to place
-		inputQueue.drainTo(tmp, writeQ.remainingCapacity());
-
-		writeQ.addAll(tmp);
-	}
-
-	/* (non-Javadoc)
-	 * @see net.spy.memcached.MemcachedNode#destroyInputQueue()
-	 */
-	public Collection<Operation> destroyInputQueue() {
-		Collection<Operation> rv=new ArrayList<Operation>();
-		inputQueue.drainTo(rv);
-		return rv;
-	}
-
-	/* (non-Javadoc)
-	 * @see net.spy.memcached.MemcachedNode#setupResend()
-	 */
-	public final void setupResend() {
-		// First, reset the current write op, or cancel it if we should
-		// be authenticating
-		Operation op=getCurrentWriteOp();
-		if(shouldAuth && op != null) {
-		    op.cancel();
-		} else if(op != null) {
-			ByteBuffer buf=op.getBuffer();
-			if(buf != null) {
-				buf.reset();
-			} else {
-				getLogger().info("No buffer for current write op, removing");
-				removeCurrentWriteOp();
-			}
-		}
-		// Now cancel all the pending read operations.  Might be better to
-		// to requeue them.
-		while(hasReadOp()) {
-			op=removeCurrentReadOp();
-			if (op != getCurrentWriteOp()) {
-				getLogger().warn("Discarding partially completed op: %s", op);
-				op.cancel();
-			}
-		}
-
-		while(shouldAuth && hasWriteOp()) {
-			op=removeCurrentWriteOp();
-			getLogger().warn("Discarding partially completed op: %s", op);
-			op.cancel();
-		}
-
-
-		getWbuf().clear();
-		getRbuf().clear();
-		toWrite=0;
-	}
-
-	// Prepare the pending operations.  Return true if there are any pending
-	// ops
-	private boolean preparePending() {
-		// Copy the input queue into the write queue.
-		copyInputQueue();
-
-		// Now check the ops
-		Operation nextOp=getCurrentWriteOp();
-		while(nextOp != null && nextOp.isCancelled()) {
-			getLogger().info("Removing cancelled operation: %s", nextOp);
-			removeCurrentWriteOp();
-			nextOp=getCurrentWriteOp();
-		}
-		return nextOp != null;
-	}
-
-	/* (non-Javadoc)
-	 * @see net.spy.memcached.MemcachedNode#fillWriteBuffer(boolean)
-	 */
-	public final void fillWriteBuffer(boolean shouldOptimize) {
-		if(toWrite == 0 && readQ.remainingCapacity() > 0) {
-			getWbuf().clear();
-			Operation o=getNextWritableOp();
-			
-			while(o != null && toWrite < getWbuf().capacity()) {
-				synchronized(o) {
-					assert o.getState() == OperationState.WRITING;
-	
-					ByteBuffer obuf=o.getBuffer();
-					assert obuf != null : "Didn't get a write buffer from " + o;
-					int bytesToCopy=Math.min(getWbuf().remaining(),
-							obuf.remaining());
-					byte b[]=new byte[bytesToCopy];
-					obuf.get(b);
-					getWbuf().put(b);
-					getLogger().debug("After copying stuff from %s: %s",
-							o, getWbuf());
-					if(!o.getBuffer().hasRemaining()) {
-						o.writeComplete();
-						transitionWriteItem();
-	
-						preparePending();
-						if(shouldOptimize) {
-							optimize();
-						}
-	
-						o=getNextWritableOp();
-					}
-					toWrite += bytesToCopy;
-				}
-			}
-			getWbuf().flip();
-			assert toWrite <= getWbuf().capacity()
-				: "toWrite exceeded capacity: " + this;
-			assert toWrite == getWbuf().remaining()
-				: "Expected " + toWrite + " remaining, got "
-				+ getWbuf().remaining();
-		} else {
-			getLogger().debug("Buffer is full, skipping");
-		}
-	}
-
-	private Operation getNextWritableOp() {
-		Operation o = getCurrentWriteOp();
-		while (o != null && o.getState() == OperationState.WRITE_QUEUED) {
-			synchronized(o) {
-				if (o.isCancelled()) {
-					getLogger().debug("Not writing cancelled op.");
-					Operation cancelledOp = removeCurrentWriteOp();
-					assert o == cancelledOp;
-				} else if (o.isTimedOut(defaultOpTimeout)) {
-					getLogger().debug("Not writing timed out op.");
-					Operation timedOutOp = removeCurrentWriteOp();
-					assert o == timedOutOp;
-				} else {
-					o.writing();
-					if (!(o instanceof TapAckOperationImpl)) {
-						readQ.add(o);
-					}
-					return o;
-				}
-				o = getCurrentWriteOp();
-			}
-		}
-		return o;
-	}
-
-	/* (non-Javadoc)
-	 * @see net.spy.memcached.MemcachedNode#transitionWriteItem()
-	 */
-	public final void transitionWriteItem() {
-		Operation op=removeCurrentWriteOp();
-		assert op != null : "There is no write item to transition";
-		getLogger().debug("Finished writing %s", op);
-	}
-
-	/* (non-Javadoc)
-	 * @see net.spy.memcached.MemcachedNode#optimize()
-	 */
-	protected abstract void optimize();
-
-	/* (non-Javadoc)
-	 * @see net.spy.memcached.MemcachedNode#getCurrentReadOp()
-	 */
-	public final Operation getCurrentReadOp() {
-		return readQ.peek();
-	}
-
-	/* (non-Javadoc)
-	 * @see net.spy.memcached.MemcachedNode#removeCurrentReadOp()
-	 */
-	public final Operation removeCurrentReadOp() {
-		return readQ.remove();
-	}
-
-	/* (non-Javadoc)
-	 * @see net.spy.memcached.MemcachedNode#getCurrentWriteOp()
-	 */
-	public final Operation getCurrentWriteOp() {
-		return optimizedOp == null ? writeQ.peek() : optimizedOp;
-	}
-
-	/* (non-Javadoc)
-	 * @see net.spy.memcached.MemcachedNode#removeCurrentWriteOp()
-	 */
-	public final Operation removeCurrentWriteOp() {
-		Operation rv=optimizedOp;
-		if(rv == null) {
-			rv=writeQ.remove();
-		} else {
-			optimizedOp=null;
-		}
-		return rv;
-	}
-
-	/* (non-Javadoc)
-	 * @see net.spy.memcached.MemcachedNode#hasReadOp()
-	 */
-	public final boolean hasReadOp() {
-		return !readQ.isEmpty();
-	}
-
-	/* (non-Javadoc)
-	 * @see net.spy.memcached.MemcachedNode#hasWriteOp()
-	 */
-	public final boolean hasWriteOp() {
-		return !(optimizedOp == null && writeQ.isEmpty());
-	}
-
-	/* (non-Javadoc)
-	 * @see net.spy.memcached.MemcachedNode#addOp(net.spy.memcached.ops.Operation)
-	 */
-	public final void addOp(Operation op) {
-		try {
-			if (!authLatch.await(1, TimeUnit.SECONDS)) {
-			    op.cancel();
-				getLogger().warn(
-					"Operation canceled because authentication " +
-					"or reconnection and authentication has " +
-					"taken more than one second to complete.");
-				getLogger().debug("Canceled operation %s", op.toString());
-				return;
-			}
-			if(!inputQueue.offer(op, opQueueMaxBlockTime,
-					TimeUnit.MILLISECONDS)) {
-				throw new IllegalStateException("Timed out waiting to add "
-						+ op + "(max wait=" + opQueueMaxBlockTime + "ms)");
-			}
-		} catch(InterruptedException e) {
-			// Restore the interrupted status
-			Thread.currentThread().interrupt();
-			throw new IllegalStateException("Interrupted while waiting to add "
-					+ op);
-		}
-	}
-
-	/* (non-Javadoc)
-	 * @see net.spy.memcached.MemcachedNode#insertOp(net.spy.memcached.ops.Operation)
-	 */
-	public final void insertOp(Operation op) {
-		ArrayList<Operation> tmp = new ArrayList<Operation>(
-				inputQueue.size() + 1);
-		tmp.add(op);
-		inputQueue.drainTo(tmp);
-		inputQueue.addAll(tmp);
-	}
-
-	/* (non-Javadoc)
-	 * @see net.spy.memcached.MemcachedNode#getSelectionOps()
-	 */
-	public final int getSelectionOps() {
-		int rv=0;
-		if(getChannel().isConnected()) {
-			if(hasReadOp()) {
-				rv |= SelectionKey.OP_READ;
-			}
-			if(toWrite > 0 || hasWriteOp()) {
-				rv |= SelectionKey.OP_WRITE;
-			}
-		} else {
-			rv = SelectionKey.OP_CONNECT;
-		}
-		return rv;
-	}
-
-	/* (non-Javadoc)
-	 * @see net.spy.memcached.MemcachedNode#getRbuf()
-	 */
-	public final ByteBuffer getRbuf() {
-		return rbuf;
-	}
-
-	/* (non-Javadoc)
-	 * @see net.spy.memcached.MemcachedNode#getWbuf()
-	 */
-	public final ByteBuffer getWbuf() {
-		return wbuf;
-	}
-
-	/* (non-Javadoc)
-	 * @see net.spy.memcached.MemcachedNode#getSocketAddress()
-	 */
-	public final SocketAddress getSocketAddress() {
-		return socketAddress;
-	}
-
-	/* (non-Javadoc)
-	 * @see net.spy.memcached.MemcachedNode#isActive()
-	 */
-	public final boolean isActive() {
-		return reconnectAttempt == 0
-			&& getChannel() != null && getChannel().isConnected();
-	}
-
-	/* (non-Javadoc)
-	 * @see net.spy.memcached.MemcachedNode#reconnecting()
-	 */
-	public final void reconnecting() {
-		reconnectAttempt++;
-		continuousTimeout.set(0);
-	}
-
-	/* (non-Javadoc)
-	 * @see net.spy.memcached.MemcachedNode#connected()
-	 */
-	public final void connected() {
-		reconnectAttempt=0;
-		continuousTimeout.set(0);
-	}
-
-	/* (non-Javadoc)
-	 * @see net.spy.memcached.MemcachedNode#getReconnectCount()
-	 */
-	public final int getReconnectCount() {
-		return reconnectAttempt;
-	}
-
-	/* (non-Javadoc)
-	 * @see net.spy.memcached.MemcachedNode#toString()
-	 */
-	@Override
-	public final String toString() {
-		int sops=0;
-		if(getSk()!= null && getSk().isValid()) {
-			sops=getSk().interestOps();
-		}
-		int rsize=readQ.size() + (optimizedOp == null ? 0 : 1);
-		int wsize=writeQ.size();
-		int isize=inputQueue.size();
-		return "{QA sa=" + getSocketAddress() + ", #Rops=" + rsize
-			+ ", #Wops=" + wsize
-			+ ", #iq=" + isize
-			+ ", topRop=" + getCurrentReadOp()
-			+ ", topWop=" + getCurrentWriteOp()
-			+ ", toWrite=" + toWrite
-			+ ", interested=" + sops + "}";
-	}
-
-	/* (non-Javadoc)
-	 * @see net.spy.memcached.MemcachedNode#registerChannel(java.nio.channels.SocketChannel, java.nio.channels.SelectionKey)
-	 */
-	public final void registerChannel(SocketChannel ch, SelectionKey skey) {
-		setChannel(ch);
-		setSk(skey);
-	}
-
-	/* (non-Javadoc)
-	 * @see net.spy.memcached.MemcachedNode#setChannel(java.nio.channels.SocketChannel)
-	 */
-	public final void setChannel(SocketChannel to) {
-		assert channel == null || !channel.isOpen()
-			: "Attempting to overwrite channel";
-		channel = to;
-	}
-
-	/* (non-Javadoc)
-	 * @see net.spy.memcached.MemcachedNode#getChannel()
-	 */
-	public final SocketChannel getChannel() {
-		return channel;
-	}
-
-	/* (non-Javadoc)
-	 * @see net.spy.memcached.MemcachedNode#setSk(java.nio.channels.SelectionKey)
-	 */
-	public final void setSk(SelectionKey to) {
-		sk = to;
-	}
-
-	/* (non-Javadoc)
-	 * @see net.spy.memcached.MemcachedNode#getSk()
-	 */
-	public final SelectionKey getSk() {
-		return sk;
-	}
-
-	/* (non-Javadoc)
-	 * @see net.spy.memcached.MemcachedNode#getBytesRemainingInBuffer()
-	 */
-	public final int getBytesRemainingToWrite() {
-		return toWrite;
-	}
-
-	/* (non-Javadoc)
-	 * @see net.spy.memcached.MemcachedNode#writeSome()
-	 */
-	public final int writeSome() throws IOException {
-		int wrote=channel.write(wbuf);
-		assert wrote >= 0 : "Wrote negative bytes?";
-		toWrite -= wrote;
-		assert toWrite >= 0
-			: "toWrite went negative after writing " + wrote
-				+ " bytes for " + this;
-		getLogger().debug("Wrote %d bytes", wrote);
-		return wrote;
-	}
-
-
-	/* (non-Javadoc)
-	 * @see net.spy.memcached.MemcachedNode#setContinuousTimeout
-	 */
-	public void setContinuousTimeout(boolean timedOut) {
-		if (timedOut && isActive()) {
-			continuousTimeout.incrementAndGet();
-		} else {
-			continuousTimeout.set(0);
-		}
-	}
-
-	/* (non-Javadoc)
-	 * @see net.spy.memcached.MemcachedNode#getContinuousTimeout
-	 */
-	public int getContinuousTimeout() {
-		return continuousTimeout.get();
-	}
-
-
-	public final void fixupOps() {
-		// As the selection key can be changed at any point due to node
-		// failure, we'll grab the current volatile value and configure it.
-		SelectionKey s = sk;
-		if(s != null && s.isValid()) {
-			int iops=getSelectionOps();
-			getLogger().debug("Setting interested opts to %d", iops);
-			s.interestOps(iops);
-		} else {
-			getLogger().debug("Selection key is not valid.");
-		}
-	}
-
-	public final void authComplete() {
-		if (reconnectBlocked != null && reconnectBlocked.size() > 0 ) {
-		    inputQueue.addAll(reconnectBlocked);
-		}
-		authLatch.countDown();
-	}
-
-	public final void setupForAuth() {
-		if (shouldAuth) {
-			authLatch = new CountDownLatch(1);
-			if (inputQueue.size() > 0) {
-				reconnectBlocked = new ArrayList<Operation>(
-				inputQueue.size() + 1);
-				inputQueue.drainTo(reconnectBlocked);
-			}
-			assert(inputQueue.size() == 0);
-			setupResend();
-		} else {
-			authLatch = new CountDownLatch(0);
-		}
-	}
->>>>>>> 193a6842
 }