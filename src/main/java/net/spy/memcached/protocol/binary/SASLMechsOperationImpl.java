/**
 * Copyright (C) 2006-2009 Dustin Sallings
 *
 * Permission is hereby granted, free of charge, to any person obtaining a copy
 * of this software and associated documentation files (the "Software"), to deal
 * in the Software without restriction, including without limitation the rights
 * to use, copy, modify, merge, publish, distribute, sublicense, and/or sell
 * copies of the Software, and to permit persons to whom the Software is
 * furnished to do so, subject to the following conditions:
 *
 * The above copyright notice and this permission notice shall be included in
 * all copies or substantial portions of the Software.
 *
 * THE SOFTWARE IS PROVIDED "AS IS", WITHOUT WARRANTY OF ANY KIND, EXPRESS OR
 * IMPLIED, INCLUDING BUT NOT LIMITED TO THE WARRANTIES OF MERCHANTABILITY,
 * FITNESS FOR A PARTICULAR PURPOSE AND NONINFRINGEMENT. IN NO EVENT SHALL THE
 * AUTHORS OR COPYRIGHT HOLDERS BE LIABLE FOR ANY CLAIM, DAMAGES OR OTHER
 * LIABILITY, WHETHER IN AN ACTION OF CONTRACT, TORT OR OTHERWISE, ARISING
 * FROM, OUT OF OR IN CONNECTION WITH THE SOFTWARE OR THE USE OR OTHER DEALING
 * IN THE SOFTWARE.
 */

package net.spy.memcached.protocol.binary;

import net.spy.memcached.ops.OperationCallback;
import net.spy.memcached.ops.OperationStatus;
import net.spy.memcached.ops.SASLMechsOperation;

class SASLMechsOperationImpl extends OperationImpl implements
    SASLMechsOperation {

<<<<<<< HEAD
  private static final int CMD = 0x20;
=======
	private static final byte CMD = 0x20;
>>>>>>> 1445b53e

  public SASLMechsOperationImpl(OperationCallback cb) {
    super(CMD, generateOpaque(), cb);
  }

  @Override
  public void initialize() {
    prepareBuffer("", 0, EMPTY_BYTES);
  }

  @Override
  protected void decodePayload(byte[] pl) {
    getCallback().receivedStatus(new OperationStatus(true, new String(pl)));
  }

  @Override
  public String toString() {
    return "SASL mechs operation";
  }
}<|MERGE_RESOLUTION|>--- conflicted
+++ resolved
@@ -29,11 +29,7 @@
 class SASLMechsOperationImpl extends OperationImpl implements
     SASLMechsOperation {
 
-<<<<<<< HEAD
-  private static final int CMD = 0x20;
-=======
-	private static final byte CMD = 0x20;
->>>>>>> 1445b53e
+  private static final byte CMD = 0x20;
 
   public SASLMechsOperationImpl(OperationCallback cb) {
     super(CMD, generateOpaque(), cb);
