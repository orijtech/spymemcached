--- conflicted
+++ resolved
@@ -77,25 +77,14 @@
         }
       }
 
-<<<<<<< HEAD
       // Initialize the new mega get
       optimizedOp.initialize();
-      assert optimizedOp.getState() == OperationState.WRITING;
+      assert optimizedOp.getState() == OperationState.WRITE_QUEUED;
       ProxyCallback pcb = (ProxyCallback) og.getCallback();
       getLogger().debug("Set up %s with %s keys and %s callbacks", this,
           pcb.numKeys(), pcb.numCallbacks());
     }
   }
-=======
-			// Initialize the new mega get
-			optimizedOp.initialize();
-			assert optimizedOp.getState() == OperationState.WRITE_QUEUED;
-			ProxyCallback pcb=(ProxyCallback) og.getCallback();
-			getLogger().debug("Set up %s with %s keys and %s callbacks",
-					this, pcb.numKeys(), pcb.numCallbacks());
-		}
-	}
->>>>>>> 193a6842
 
   private void optimizeSets() {
     // make sure there are at least two get operations in a row before
@@ -114,17 +103,9 @@
         }
       }
 
-<<<<<<< HEAD
       // Initialize the new mega set
       optimizedOp.initialize();
-      assert optimizedOp.getState() == OperationState.WRITING;
+      assert optimizedOp.getState() == OperationState.WRITE_QUEUED;
     }
   }
-=======
-			// Initialize the new mega set
-			optimizedOp.initialize();
-			assert optimizedOp.getState() == OperationState.WRITE_QUEUED;
-		}
-	}
->>>>>>> 193a6842
 }