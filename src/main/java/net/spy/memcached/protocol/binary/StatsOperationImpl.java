/**
 * Copyright (C) 2006-2009 Dustin Sallings
 *
 * Permission is hereby granted, free of charge, to any person obtaining a copy
 * of this software and associated documentation files (the "Software"), to deal
 * in the Software without restriction, including without limitation the rights
 * to use, copy, modify, merge, publish, distribute, sublicense, and/or sell
 * copies of the Software, and to permit persons to whom the Software is
 * furnished to do so, subject to the following conditions:
 *
 * The above copyright notice and this permission notice shall be included in
 * all copies or substantial portions of the Software.
 *
 * THE SOFTWARE IS PROVIDED "AS IS", WITHOUT WARRANTY OF ANY KIND, EXPRESS OR
 * IMPLIED, INCLUDING BUT NOT LIMITED TO THE WARRANTIES OF MERCHANTABILITY,
 * FITNESS FOR A PARTICULAR PURPOSE AND NONINFRINGEMENT. IN NO EVENT SHALL THE
 * AUTHORS OR COPYRIGHT HOLDERS BE LIABLE FOR ANY CLAIM, DAMAGES OR OTHER
 * LIABILITY, WHETHER IN AN ACTION OF CONTRACT, TORT OR OTHERWISE, ARISING
 * FROM, OUT OF OR IN CONNECTION WITH THE SOFTWARE OR THE USE OR OTHER DEALING
 * IN THE SOFTWARE.
 */

package net.spy.memcached.protocol.binary;

import java.io.IOException;

import net.spy.memcached.ops.OperationState;
import net.spy.memcached.ops.StatsOperation;

/**
 * A StatsOperationImpl.
 */
public class StatsOperationImpl extends OperationImpl
<<<<<<< HEAD
  implements StatsOperation {

  private static final int CMD = 0x10;
  private final String key;

  public StatsOperationImpl(String arg, StatsOperation.Callback c) {
    super(CMD, generateOpaque(), c);
    key = (arg == null) ? "" : arg;
  }

  @Override
  public void initialize() {
    prepareBuffer(key, 0, EMPTY_BYTES);
  }
=======
	implements StatsOperation {

	private static final byte CMD = 0x10;
	private final String key;

	public StatsOperationImpl(String arg, StatsOperation.Callback c) {
		super(CMD, generateOpaque(), c);
		key=(arg == null) ? "" : arg;
	}

	@Override
	public void initialize() {
		prepareBuffer(key, 0, EMPTY_BYTES);
	}

	@Override
	protected void finishedPayload(byte[] pl) throws IOException {
		if(keyLen > 0) {
			final byte[] keyBytes=new byte[keyLen];
			final byte[] data=new byte[pl.length - keyLen];
			System.arraycopy(pl, 0, keyBytes, 0, keyLen);
			System.arraycopy(pl, keyLen, data, 0, pl.length-keyLen);
			Callback cb=(Callback)getCallback();
			cb.gotStat(new String(keyBytes, "UTF-8"),
					new String(data, "UTF-8"));
		} else {
			getCallback().receivedStatus(STATUS_OK);
			transitionState(OperationState.COMPLETE);
		}
		resetInput();
	}
>>>>>>> 1445b53e

  @Override
  protected void finishedPayload(byte[] pl) throws IOException {
    if (keyLen > 0) {
      final byte[] keyBytes = new byte[keyLen];
      final byte[] data = new byte[pl.length - keyLen];
      System.arraycopy(pl, 0, keyBytes, 0, keyLen);
      System.arraycopy(pl, keyLen, data, 0, pl.length - keyLen);
      Callback cb = (Callback) getCallback();
      cb.gotStat(new String(keyBytes, "UTF-8"), new String(data, "UTF-8"));
    } else {
      getCallback().receivedStatus(STATUS_OK);
      transitionState(OperationState.COMPLETE);
    }
    resetInput();
  }
}<|MERGE_RESOLUTION|>--- conflicted
+++ resolved
@@ -31,10 +31,9 @@
  * A StatsOperationImpl.
  */
 public class StatsOperationImpl extends OperationImpl
-<<<<<<< HEAD
   implements StatsOperation {
 
-  private static final int CMD = 0x10;
+  private static final byte CMD = 0x10;
   private final String key;
 
   public StatsOperationImpl(String arg, StatsOperation.Callback c) {
@@ -46,39 +45,6 @@
   public void initialize() {
     prepareBuffer(key, 0, EMPTY_BYTES);
   }
-=======
-	implements StatsOperation {
-
-	private static final byte CMD = 0x10;
-	private final String key;
-
-	public StatsOperationImpl(String arg, StatsOperation.Callback c) {
-		super(CMD, generateOpaque(), c);
-		key=(arg == null) ? "" : arg;
-	}
-
-	@Override
-	public void initialize() {
-		prepareBuffer(key, 0, EMPTY_BYTES);
-	}
-
-	@Override
-	protected void finishedPayload(byte[] pl) throws IOException {
-		if(keyLen > 0) {
-			final byte[] keyBytes=new byte[keyLen];
-			final byte[] data=new byte[pl.length - keyLen];
-			System.arraycopy(pl, 0, keyBytes, 0, keyLen);
-			System.arraycopy(pl, keyLen, data, 0, pl.length-keyLen);
-			Callback cb=(Callback)getCallback();
-			cb.gotStat(new String(keyBytes, "UTF-8"),
-					new String(data, "UTF-8"));
-		} else {
-			getCallback().receivedStatus(STATUS_OK);
-			transitionState(OperationState.COMPLETE);
-		}
-		resetInput();
-	}
->>>>>>> 1445b53e
 
   @Override
   protected void finishedPayload(byte[] pl) throws IOException {
