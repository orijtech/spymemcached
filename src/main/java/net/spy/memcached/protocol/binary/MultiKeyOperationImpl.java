--- conflicted
+++ resolved
@@ -37,12 +37,11 @@
  * Binary operations that contain multiple keys and are VBucket aware operations
  * should extend this class.
  */
-<<<<<<< HEAD
 abstract class MultiKeyOperationImpl extends OperationImpl implements
     VBucketAware, KeyedOperation {
   protected final Map<String, Short> vbmap = new HashMap<String, Short>();
 
-  protected MultiKeyOperationImpl(int c, int o, OperationCallback cb) {
+  protected MultiKeyOperationImpl(byte c, int o, OperationCallback cb) {
     super(c, o, cb);
   }
 
@@ -76,44 +75,4 @@
   public String toString() {
     return super.toString() + " Keys: " + StringUtils.join(getKeys(), " ");
   }
-=======
-abstract class MultiKeyOperationImpl extends OperationImpl
-		implements VBucketAware, KeyedOperation {
-	protected final Map<String, Short> vbmap = new HashMap<String, Short>();
-
-	protected MultiKeyOperationImpl(byte c, int o, OperationCallback cb) {
-		super(c, o, cb);
-	}
-
-	public Collection<String> getKeys() {
-		return vbmap.keySet();
-	}
-
-	public Collection<MemcachedNode> getNotMyVbucketNodes() {
-		return notMyVbucketNodes;
-	}
-
-	public void addNotMyVbucketNode(MemcachedNode node) {
-		notMyVbucketNodes.add(node);
-	}
-
-	public void setNotMyVbucketNodes(Collection<MemcachedNode> nodes) {
-		notMyVbucketNodes = nodes;
-	}
-
-	public void setVBucket(String k, short vb) {
-		assert vbmap.containsKey(k) : "Key " + k + " not contained in operation";
-		vbmap.put(k, new Short(vb));
-	}
-
-	public short getVBucket(String k) {
-		assert vbmap.containsKey(k) : "Key " + k + " not contained in operation" ;
-		return vbmap.get(k);
-	}
-
-	@Override
-	public String toString() {
-		return super.toString() + " Keys: " + StringUtils.join(getKeys(), " ");
-	}
->>>>>>> 1445b53e
 }