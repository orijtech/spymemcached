--- conflicted
+++ resolved
@@ -7,12 +7,8 @@
 import net.spy.memcached.ops.GetsOperation;
 import net.spy.memcached.ops.OperationStatus;
 
-<<<<<<< HEAD
-class GetOperationImpl extends OperationImpl implements GetOperation {
-=======
-public class GetOperationImpl extends OperationImpl
+class GetOperationImpl extends OperationImpl
 	implements GetOperation, GetsOperation {
->>>>>>> f9e37011
 
 	static final int CMD=0;
 
