--- conflicted
+++ resolved
@@ -25,13 +25,12 @@
 
 import net.spy.memcached.ops.GetOperation;
 
-<<<<<<< HEAD
 /**
  * Implementation of the get operation.
  */
 class GetOperationImpl extends SingleKeyOperationImpl implements GetOperation {
 
-  static final int GET_CMD = 0x00;
+  static final byte GET_CMD = 0x00;
 
   /**
    * Length of the extra header stuff for a GET response.
@@ -56,35 +55,4 @@
     gcb.gotData(key, flags, data);
     getCallback().receivedStatus(STATUS_OK);
   }
-=======
-class GetOperationImpl extends SingleKeyOperationImpl
-	implements GetOperation {
-
-	static final byte GET_CMD=0x00;
-
-	/**
-	 * Length of the extra header stuff for a GET response.
-	 */
-	static final int EXTRA_HDR_LEN=4;
-
-	public GetOperationImpl(String k, GetOperation.Callback cb) {
-		super(GET_CMD, generateOpaque(), k, cb);
-	}
-
-	@Override
-	public void initialize() {
-		prepareBuffer(key, 0, EMPTY_BYTES);
-	}
-
-	@Override
-	protected void decodePayload(byte[] pl) {
-		final int flags=decodeInt(pl, 0);
-		final byte[] data=new byte[pl.length - EXTRA_HDR_LEN];
-		System.arraycopy(pl, EXTRA_HDR_LEN, data, 0, pl.length-EXTRA_HDR_LEN);
-		GetOperation.Callback gcb=(GetOperation.Callback)getCallback();
-		gcb.gotData(key, flags, data);
-		getCallback().receivedStatus(STATUS_OK);
-	}
-
->>>>>>> 1445b53e
 }