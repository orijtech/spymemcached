--- conflicted
+++ resolved
@@ -29,11 +29,7 @@
 class DeleteOperationImpl extends SingleKeyOperationImpl implements
     DeleteOperation {
 
-<<<<<<< HEAD
-  private static final int CMD = 0x04;
-=======
-	private static final byte CMD=0x04;
->>>>>>> 1445b53e
+  private static final byte CMD = 0x04;
 
   private final long cas;
 
