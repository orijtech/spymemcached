--- conflicted
+++ resolved
@@ -55,20 +55,13 @@
     setBuffer(message.getBytes());
   }
 
-<<<<<<< HEAD
   @Override
   public void streamClosed(OperationState state) {
     transitionState(state);
   }
-=======
-	@Override
-	public void streamClosed(OperationState state) {
-		transitionState(state);
-	}
 
-	@Override
-	public String toString() {
-		return "Cmd: tap custom";
-	}
->>>>>>> bb1dc926
+  @Override
+  public String toString() {
+    return "Cmd: tap custom";
+  }
 }