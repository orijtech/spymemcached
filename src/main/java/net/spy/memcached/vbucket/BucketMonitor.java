--- conflicted
+++ resolved
@@ -23,8 +23,19 @@
 package net.spy.memcached.vbucket;
 
 import java.io.UnsupportedEncodingException;
-<<<<<<< HEAD
-=======
+import java.lang.reflect.Method;
+import java.net.InetSocketAddress;
+import java.net.URI;
+import java.text.ParseException;
+import java.util.Observable;
+import java.util.concurrent.Executors;
+import java.util.concurrent.TimeUnit;
+import java.util.logging.Level;
+import java.util.logging.Logger;
+
+import net.spy.memcached.vbucket.config.Bucket;
+import net.spy.memcached.vbucket.config.ConfigurationParser;
+
 import org.jboss.netty.bootstrap.ClientBootstrap;
 import org.jboss.netty.channel.Channel;
 import org.jboss.netty.channel.ChannelFactory;
@@ -36,38 +47,12 @@
 import org.jboss.netty.handler.codec.http.HttpRequest;
 import org.jboss.netty.handler.codec.http.HttpVersion;
 
-import java.lang.reflect.Method;
->>>>>>> 7cb63b80
-import java.net.InetSocketAddress;
-import java.net.URI;
-import java.text.ParseException;
-import java.util.Observable;
-import java.util.concurrent.Executors;
-import java.util.concurrent.TimeUnit;
-import java.util.logging.Level;
-import java.util.logging.Logger;
-
-import net.spy.memcached.vbucket.config.Bucket;
-import net.spy.memcached.vbucket.config.ConfigurationParser;
-
-import org.jboss.netty.bootstrap.ClientBootstrap;
-import org.jboss.netty.channel.Channel;
-import org.jboss.netty.channel.ChannelFactory;
-import org.jboss.netty.channel.ChannelFuture;
-import org.jboss.netty.channel.socket.nio.NioClientSocketChannelFactory;
-import org.jboss.netty.handler.codec.http.DefaultHttpRequest;
-import org.jboss.netty.handler.codec.http.HttpHeaders;
-import org.jboss.netty.handler.codec.http.HttpMethod;
-import org.jboss.netty.handler.codec.http.HttpRequest;
-import org.jboss.netty.handler.codec.http.HttpVersion;
-
 /**
  * The BucketMonitor will open an HTTP comet stream to monitor for changes to
  * the list of nodes. If the list of nodes changes
  */
 public class BucketMonitor extends Observable {
 
-<<<<<<< HEAD
   private final URI cometStreamURI;
   private Bucket bucket;
   private final String httpUser;
@@ -78,6 +63,7 @@
   private final int port;
   private ConfigurationParser configParser;
   private BucketUpdateResponseHandler handler;
+  private final HttpMessageHeaders headers;
   /**
    * The specification version which this client meets. This will be included in
    * requests to the server.
@@ -97,104 +83,6 @@
     super();
     if (cometStreamURI == null) {
       throw new IllegalArgumentException("cometStreamURI cannot be NULL");
-=======
-    private final URI cometStreamURI;
-    private Bucket bucket;
-    private final String httpUser;
-    private final String httpPass;
-    private final ChannelFactory factory;
-    private Channel channel;
-    private final String host;
-    private final int port;
-    private ConfigurationParser configParser;
-    private BucketUpdateResponseHandler handler;
-    private final HttpMessageHeaders headers;
-    /**
-     * The specification version which this client meets.  This will be included
-     * in requests to the server.
-     */
-    public static final String CLIENT_SPEC_VER = "1.0";
-
-    /**
-     *
-     * @param cometStreamURI the URI which will stream node changes
-     * @param bucketname the bucketToMonitor name we are monitoring
-     * @param username the username required for HTTP Basic Auth to the restful service
-     * @param password the password required for HTTP Basic Auth to the restful service
-     */
-    public BucketMonitor(URI cometStreamURI,  String bucketname, String username, String password, ConfigurationParser configParser) {
-        super();
-        if (cometStreamURI == null) {
-            throw new IllegalArgumentException("cometStreamURI cannot be NULL");
-        }
-        String scheme = cometStreamURI.getScheme() == null ? "http" : cometStreamURI.getScheme();
-        if (!scheme.equals("http")) {
-            // an SslHandler is needed in the pipeline
-            //System.err.println("Only HTTP is supported.");
-            throw new UnsupportedOperationException("Only http is supported.");
-        }
-
-        this.cometStreamURI = cometStreamURI;
-        this.httpUser = username;
-        this.httpPass = password;
-        this.configParser = configParser;
-        this.host = cometStreamURI.getHost();
-        this.port = cometStreamURI.getPort() == -1 ? 80 : cometStreamURI.getPort();
-        factory = new NioClientSocketChannelFactory(Executors.newCachedThreadPool(), Executors.newCachedThreadPool());
-        this.headers = new HttpMessageHeaders();
-    }
-
-    /**
-     * A strategy that selects and invokes the appropriate setHeader method on
-     * the netty HttpHeader class, either setHeader(String, Object) or
-     * setHeader(String, String). This indirection is needed as with netty 3.2.0
-     * setHeader(String, String) was changed to setHeader(String, Object) and
-     * spymemcached users shall be saved from incompatibilities due to an
-     * upgrade to the newer netty version. Once netty is upgraded to 3.2.0+ this
-     * may strategy can be replaced with a direct invocation of setHeader.
-     */
-    private static final class HttpMessageHeaders {
-
-        private final Method m;
-
-        private HttpMessageHeaders() {
-            this(getHttpMessageHeaderStrategy());
-        }
-
-        private HttpMessageHeaders(final Method m) {
-            this.m = m;
-        }
-
-        private static Method getHttpMessageHeaderStrategy() {
-            try {
-                return HttpRequest.class.getMethod("setHeader", String.class,
-                        Object.class);
-            } catch (final SecurityException e) {
-                throw new RuntimeException(
-                        "Cannot check method due to security restrictions.", e);
-            } catch (final NoSuchMethodException e) {
-                try {
-                    return HttpRequest.class.getMethod("setHeader",
-                            String.class, String.class);
-                } catch (final Exception e1) {
-                    throw new RuntimeException(
-                            "No suitable setHeader method found on netty"
-                                    + " HttpRequest, the signature seems to have changed.",
-                            e1);
-                }
-            }
-        }
-
-        void setHeader(HttpRequest obj, String name, String value) {
-            try {
-                m.invoke(obj, name, value);
-            } catch (final Exception e) {
-                throw new RuntimeException("Could not invoke method " + m
-                        + " with args '" + name + "' and '" + value + "'.", e);
-            }
-        }
-
->>>>>>> 7cb63b80
     }
     String scheme = cometStreamURI.getScheme() == null ? "http"
         : cometStreamURI.getScheme();
@@ -210,8 +98,60 @@
     this.configParser = configParser;
     this.host = cometStreamURI.getHost();
     this.port = cometStreamURI.getPort() == -1 ? 80 : cometStreamURI.getPort();
-    factory = new NioClientSocketChannelFactory(
-      Executors.newCachedThreadPool(), Executors.newCachedThreadPool());
+    factory = new NioClientSocketChannelFactory(Executors.newCachedThreadPool(),
+      Executors.newCachedThreadPool());
+    this.headers = new HttpMessageHeaders();
+  }
+
+  /**
+   * A strategy that selects and invokes the appropriate setHeader method on
+   * the netty HttpHeader class, either setHeader(String, Object) or
+   * setHeader(String, String). This indirection is needed as with netty 3.2.0
+   * setHeader(String, String) was changed to setHeader(String, Object) and
+   * spymemcached users shall be saved from incompatibilities due to an
+   * upgrade to the newer netty version. Once netty is upgraded to 3.2.0+ this
+   * may strategy can be replaced with a direct invocation of setHeader.
+   */
+  private static final class HttpMessageHeaders {
+
+    private final Method m;
+
+    private HttpMessageHeaders() {
+      this(getHttpMessageHeaderStrategy());
+    }
+
+    private HttpMessageHeaders(final Method m) {
+      this.m = m;
+    }
+
+    private static Method getHttpMessageHeaderStrategy() {
+      try {
+        return HttpRequest.class.getMethod("setHeader", String.class,
+          Object.class);
+      } catch (final SecurityException e) {
+        throw new RuntimeException(
+          "Cannot check method due to security restrictions.", e);
+      } catch (final NoSuchMethodException e) {
+        try {
+          return HttpRequest.class.getMethod("setHeader", String.class,
+            String.class);
+        } catch (final Exception e1) {
+          throw new RuntimeException(
+            "No suitable setHeader method found on netty HttpRequest, the "
+            + "signature seems to have changed.", e1);
+        }
+      }
+    }
+
+    void setHeader(HttpRequest obj, String name, String value) {
+      try {
+        m.invoke(obj, name, value);
+      } catch (final Exception e) {
+        throw new RuntimeException("Could not invoke method " + m
+          + " with args '" + name + "' and '" + value + "'.", e);
+      }
+    }
+
   }
 
   public void startMonitor() {
@@ -220,7 +160,6 @@
           "Bucket monitor is already started.");
       return;
     }
-<<<<<<< HEAD
     createChannel();
     this.handler = channel.getPipeline().get(BucketUpdateResponseHandler.class);
     handler.setBucketMonitor(this);
@@ -239,29 +178,6 @@
       Logger.getLogger(BucketMonitor.class.getName()).log(Level.FINE,
         "Invalid client configuration received:\n" + handler.getLastResponse()
         + "\n");
-=======
-
-    protected HttpRequest prepareRequest(URI uri, String h) {
-        // Send the HTTP request.
-        HttpRequest request = new DefaultHttpRequest(
-                HttpVersion.HTTP_1_1, HttpMethod.GET, uri.toASCIIString());
-        headers.setHeader(request, HttpHeaders.Names.HOST, h);
-        if (getHttpUser() != null) {
-	    String basicAuthHeader;
-	    try {
-		basicAuthHeader = ConfigurationProviderHTTP.buildAuthHeader(getHttpUser(), getHttpPass());
-		headers.setHeader(request, HttpHeaders.Names.AUTHORIZATION, basicAuthHeader);
-	    } catch (UnsupportedEncodingException ex) {
-		throw new RuntimeException("Could not encode specified credentials for HTTP request.", ex);
-	    }
-        }
-        headers.setHeader(request, HttpHeaders.Names.CONNECTION, HttpHeaders.Values.CLOSE);  // No keep-alives for this
-        headers.setHeader(request, HttpHeaders.Names.CACHE_CONTROL, HttpHeaders.Values.NO_CACHE);
-        headers.setHeader(request, HttpHeaders.Names.ACCEPT, "application/json");
-        headers.setHeader(request, HttpHeaders.Names.USER_AGENT, "spymemcached vbucket client");
-        headers.setHeader(request, "X-memcachekv-Store-Client-Specification-Version", CLIENT_SPEC_VER);
-        return request;
->>>>>>> 7cb63b80
     }
   }
 
@@ -288,28 +204,29 @@
     // Send the HTTP request.
     HttpRequest request = new DefaultHttpRequest(HttpVersion.HTTP_1_1,
       HttpMethod.GET, uri.toASCIIString());
-    request.setHeader(HttpHeaders.Names.HOST, h);
+    headers.setHeader(request, HttpHeaders.Names.HOST, h);
     if (getHttpUser() != null) {
       String basicAuthHeader;
       try {
         basicAuthHeader =
-            ConfigurationProviderHTTP.buildAuthHeader(getHttpUser(),
+          ConfigurationProviderHTTP.buildAuthHeader(getHttpUser(),
             getHttpPass());
-        request.setHeader(HttpHeaders.Names.AUTHORIZATION, basicAuthHeader);
+        headers.setHeader(request, HttpHeaders.Names.AUTHORIZATION,
+          basicAuthHeader);
       } catch (UnsupportedEncodingException ex) {
         throw new RuntimeException("Could not encode specified credentials"
             + " for HTTP request.", ex);
       }
     }
-    // No keep-alives for this
-    request.setHeader(HttpHeaders.Names.CONNECTION, HttpHeaders.Values.CLOSE);
-    request.setHeader(HttpHeaders.Names.CACHE_CONTROL,
-        HttpHeaders.Values.NO_CACHE);
-    request.setHeader(HttpHeaders.Names.ACCEPT, "application/json");
-    request.setHeader(HttpHeaders.Names.USER_AGENT,
-        "spymemcached vbucket client");
-    request.setHeader("X-memcachekv-Store-Client-Specification-Version",
-        CLIENT_SPEC_VER);
+    headers.setHeader(request, HttpHeaders.Names.CONNECTION,
+      HttpHeaders.Values.CLOSE);  // No keep-alives for this
+    headers.setHeader(request, HttpHeaders.Names.CACHE_CONTROL,
+      HttpHeaders.Values.NO_CACHE);
+    headers.setHeader(request, HttpHeaders.Names.ACCEPT, "application/json");
+    headers.setHeader(request, HttpHeaders.Names.USER_AGENT,
+      "spymemcached vbucket client");
+    headers.setHeader(request,
+      "X-memcachekv-Store-Client-Specification-Version", CLIENT_SPEC_VER);
     return request;
   }
 
