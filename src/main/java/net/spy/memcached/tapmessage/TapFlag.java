--- conflicted
+++ resolved
@@ -68,7 +68,7 @@
   /**
    * The flag value.
    */
-  private byte flag;
+  public byte flag;
 
   /**
    * Defines the flag value.
@@ -79,49 +79,34 @@
     this.flag = flag;
   }
 
-  /**
-   * Checks to see if a flag is contained in a flag field. The flag field must
-   * be converted to an integer before calling this function.
-   *
-   * @param f The integer value of the flag field in a tap packet
-   * @return Returns true if the flag is contained in the flag field
-   */
-  boolean hasFlag(int f) {
-    if ((f & (int) flag) > 0) {
-      return true;
+  public static List<TapFlag> getFlags(short f) {
+    List<TapFlag> flags = new LinkedList<TapFlag>();
+    if ((f & TapFlag.BACKFILL.flag) == 1) {
+      flags.add(TapFlag.BACKFILL);
     }
-    return false;
+    if ((f & TapFlag.DUMP.flag) == 1) {
+      flags.add(TapFlag.DUMP);
+    }
+    if ((f & TapFlag.LIST_VBUCKETS.flag) == 1) {
+      flags.add(TapFlag.LIST_VBUCKETS);
+    }
+    if ((f & TapFlag.TAKEOVER_VBUCKETS.flag) == 1) {
+      flags.add(TapFlag.TAKEOVER_VBUCKETS);
+    }
+    if ((f & TapFlag.SUPPORT_ACK.flag) == 1) {
+      flags.add(TapFlag.SUPPORT_ACK);
+    }
+    if ((f & TapFlag.KEYS_ONLY.flag) == 1) {
+      flags.add(TapFlag.KEYS_ONLY);
+    }
+    if ((f & TapFlag.CHECKPOINT.flag) == 1) {
+      flags.add(TapFlag.CHECKPOINT);
+    }
+
+    return flags;
   }
 
-<<<<<<< HEAD
   public byte getFlag() {
     return flag;
   }
-=======
-	public static List<TapFlag> getFlags(short f) {
-		List<TapFlag> flags = new LinkedList<TapFlag>();
-		if ((f & TapFlag.BACKFILL.flag) == 1) {
-			flags.add(TapFlag.BACKFILL);
-		}
-		if ((f & TapFlag.DUMP.flag) == 1) {
-			flags.add(TapFlag.DUMP);
-		}
-		if ((f & TapFlag.LIST_VBUCKETS.flag) == 1) {
-			flags.add(TapFlag.LIST_VBUCKETS);
-		}
-		if ((f & TapFlag.TAKEOVER_VBUCKETS.flag) == 1) {
-			flags.add(TapFlag.TAKEOVER_VBUCKETS);
-		}
-		if ((f & TapFlag.SUPPORT_ACK.flag) == 1) {
-			flags.add(TapFlag.SUPPORT_ACK);
-		}
-		if ((f & TapFlag.KEYS_ONLY.flag) == 1) {
-			flags.add(TapFlag.KEYS_ONLY);
-		}
-		if ((f & TapFlag.CHECKPOINT.flag) == 1) {
-			flags.add(TapFlag.CHECKPOINT);
-		}
-		return flags;
-	}
->>>>>>> 7cb63b80
 }